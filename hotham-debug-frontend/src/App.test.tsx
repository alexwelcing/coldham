import 'fake-indexeddb/auto';
import { act, render, waitFor, within } from '@testing-library/react';
import App, { Frame, Message } from './App';
import userEvent from '@testing-library/user-event';
import { db } from './db';
import WS from 'jest-websocket-mock';
import { SERVER_ADDRESS } from './ws';

function MockScrubber(props: {
  min: number;
  max: number;
  value: number;
  onScrubChange: (n: number) => void;
}): JSX.Element {
  const { max, onScrubChange } = props;
  return (
    <div
      data-testid="scrubber"
      onClick={() => {
        onScrubChange(max);
      }}
    />
  );
}

jest.mock('./components/Viewer.tsx', () => ({
  Viewer: () => null,
}));

jest.mock('react-scrubber', () => ({
  Scrubber: MockScrubber,
}));

jest.mock('ws', () => {});

const stubFrames: Frame[] = [
  {
    sessionId: '0',
    id: 'abc123',
    frameNumber: 0,
    entities: [
      {
        id: '0',
        entityId: 0,
        name: 'Test Entity 1',
        transform: {
          translation: [0, 0, 0],
          rotation: [0, 0, 0, 1],
          scale: [1, 1, 1],
        },
        collider: {
          colliderType: 'cube',
          geometry: [1, 2, 3],
          translation: [0, 0.5, 0],
<<<<<<< HEAD
          rotation: [0, 0, 0],
=======
          rotation: [0, 0, 0, 1],
>>>>>>> 75bf6284
        },
      },
      {
        id: '1',
        entityId: 1,
        name: 'Test Entity 2',
      },
    ],
  },
  {
    sessionId: '0',
    id: 'abc456',
    frameNumber: 1,
    entities: [
      {
        id: '0',
        entityId: 0,
        name: 'Test Entity 3',
      },
    ],
  },
  {
    sessionId: '1',
    id: 'fafa123',
    frameNumber: 0,
    entities: [],
  },
];

const stubMessages: Message[] = [
  {
    init: {
      sessionId: '5',
      firstFrame: {
        id: 'f0f0f0',
        frameNumber: 0,
        sessionId: '5',
        entities: [
          {
            id: '0',
            entityId: 0,
            name: 'Test Entity 4',
          },
        ],
      },
    },
  },
  {
    frames: [
      {
        id: 'fafafa',
        frameNumber: 1,
        sessionId: '5',
        entities: [
          {
            id: '0',
            entityId: 0,
            name: 'Test Entity 5',
          },
        ],
      },
    ],
  },
];

async function clean() {
  WS.clean();
  await db.sessions.clear();
  await db.frames.clear();
}

afterEach(async () => {
  await clean();
});

async function setup() {
  await db.sessions.bulkAdd([
    { id: '0', timestamp: new Date('2021-01-01T01:00:00.000Z') },
    { id: '1', timestamp: new Date('2020-01-01T02:00:00.000Z') },
    { id: '2', timestamp: new Date('2021-01-01T00:00:00.000Z') },
  ]);

  await db.frames.bulkAdd(stubFrames);
}

async function setupAndRender() {
  await setup();
  return render(<App />);
}

async function setupWithWebSocket() {
  return new WS(SERVER_ADDRESS, { jsonProtocol: true });
}

async function setupWithMessagesFromServer(messages: Message[]) {
  const server = await setupWithWebSocket();
  const renderResult = render(<App />);
  await act(async () => {
    await server.connected;
  });
  await server.nextMessage;

  for (let message of messages) {
    act(() => {
      server.send(message);
    });
  }

  return {
    ...renderResult,
    server,
  };
}

const DATE_REGEX = new RegExp(/\d{1,2}\/\d{1,2}\/\d{4}/);

test('renders a list of sessions ordered in reverse chronological order when not connected', async () => {
  const { getByText } = await setupAndRender();
  const sessionContainer = getByText(/Previous sessions/i).parentElement;
  const sessionDate = await within(sessionContainer!).findAllByText(DATE_REGEX);
  expect(sessionDate[0]).toHaveTextContent('01/01/2021, 12:00:00 pm');
  expect(sessionDate[1]).toHaveTextContent('01/01/2021, 11:00:00 am');
  expect(sessionDate[2]).toHaveTextContent('01/01/2020, 1:00:00 pm');
});

test('does not show sessions when connected', async () => {
  await setup();
  const server = new WS(SERVER_ADDRESS);
  const { getByText } = render(<App />);
  await server.connected;

  expect(getByText(/Connected to device/i)).toBeInTheDocument();
});

test('sends an INIT message when first connected', async () => {
  const server = await setupWithWebSocket();
  render(<App />);
  await server.connected;

  await expect(server).toReceiveMessage({ command: 1 });
});

test('when connected, the entity window gets populated with the first frame', async () => {
  const { getByText } = await setupWithMessagesFromServer([stubMessages[0]]);
  const entitiesContainer = getByText(/Entities/i).parentElement;
  expect(
    await within(entitiesContainer!).findByText('Test Entity 4 (0)')
  ).toBeInTheDocument();
});

test('when multiple frames have been received, clicking on the scrubber changes the frame', async () => {
  const { getByText, getByTestId } = await setupWithMessagesFromServer(
    stubMessages
  );
  const entitiesContainer = getByText(/Entities/i).parentElement;

  expect(
    await within(entitiesContainer!).findByText('Test Entity 4 (0)')
  ).toBeInTheDocument();

  const timeline = getByTestId('scrubber');

  await waitFor(async () =>
    expect(getByText('Frame 1 / 2')).toBeInTheDocument()
  );

  act(() => {
    userEvent.click(timeline);
  });

  expect(
    await within(entitiesContainer!).findByText('Test Entity 5 (0)')
  ).toBeInTheDocument();
});

test('sessions get persisted to the database on socket disconnect', async () => {
  const { getByText, findByText } = await setupWithMessagesFromServer(
    stubMessages
  );

  WS.clean();

  const sessionContainer = (await findByText(/Previous sessions/i))
    .parentElement;
  const session = (
    await within(sessionContainer!).findAllByText(DATE_REGEX)
  )[0];

  act(() => {
    userEvent.click(session);
  });

  // Ensure the entities have loaded.
  const entitiesContainer = getByText(/Entities/i).parentElement;
  expect(
    await within(entitiesContainer!).findByText('Test Entity 4 (0)')
  ).toBeInTheDocument();
});

test('the app will attempt to reconnect', async () => {
  const { server } = await setupWithMessagesFromServer(stubMessages);

  act(() => {
    server.close();
  });
  await server.closed;
  WS.clean();

  const newServer = await setupWithWebSocket();
  await newServer.connected;
});

test('clicking on a session changes the selected session', async () => {
  const { getByText } = await setupAndRender();
  const sessionContainer = getByText(/Previous sessions/i).parentElement;
  const session = (
    await within(sessionContainer!).findAllByText(DATE_REGEX)
  )[0];

  act(() => {
    userEvent.click(session);
  });

  // Ensure the entities have loaded.
  const entitiesContainer = getByText(/Entities/i).parentElement;
  expect(
    await within(entitiesContainer!).findByText('Test Entity 1 (0)')
  ).toBeInTheDocument();
  expect(
    await within(entitiesContainer!).findByText('Test Entity 2 (1)')
  ).toBeInTheDocument();
});

test('clicking on an entity shows details about that entity', async () => {
  const { getByText, getByRole } = await setupAndRender();
  const sessionContainer = getByText(/Previous sessions/i).parentElement;
  const session = (
    await within(sessionContainer!).findAllByText(DATE_REGEX)
  )[0];

  act(() => {
    userEvent.click(session);
  });

  // Ensure the entities are in the EntityList.
  const entitiesContainer = getByText(/Entities/i).parentElement;
  const entity = await within(entitiesContainer!).findByText(
    'Test Entity 1 (0)'
  );

  act(() => {
    userEvent.click(entity);
  });

  // Ensure the entity's properties are visible.
  const inspectorContainer = getByRole('heading', {
    name: 'Inspector',
  }).parentElement;

  await waitFor(() => {
    expect(inspectorContainer).toHaveTextContent('name: Test Entity 1');
    expect(inspectorContainer).toHaveTextContent('translation: x: 0 y: 0 z: 0');
    expect(inspectorContainer).toHaveTextContent('rotation: x: 0 y: 0 z: 0');
    expect(inspectorContainer).toHaveTextContent('scale: x: 1 y: 1 z: 1');
    expect(inspectorContainer).toHaveTextContent(
      'translation: x: 0 y: 0.5 z: 0'
    );
  });
});

test('clicking on the frame slider changes the current frame', async () => {
  const { getByText, getByTestId } = await setupAndRender();
  const sessionContainer = getByText(/Previous sessions/i).parentElement;
  const session = (
    await within(sessionContainer!).findAllByText(DATE_REGEX)
  )[0];

  act(() => {
    userEvent.click(session);
  });

  // Wait for the first session to load..
  const entitiesContainer = getByText(/Entities/i).parentElement;
  await within(entitiesContainer!).findByText('Test Entity 2 (1)');

  // Now, click on the scrubber so it loads the next frame..
  const timeline = getByTestId('scrubber');
  act(() => {
    userEvent.click(timeline);
  });

  const entity = await within(entitiesContainer!).findByText(
    'Test Entity 3 (0)'
  );
  expect(entity).toBeInTheDocument();
});<|MERGE_RESOLUTION|>--- conflicted
+++ resolved
@@ -52,11 +52,7 @@
           colliderType: 'cube',
           geometry: [1, 2, 3],
           translation: [0, 0.5, 0],
-<<<<<<< HEAD
-          rotation: [0, 0, 0],
-=======
           rotation: [0, 0, 0, 1],
->>>>>>> 75bf6284
         },
       },
       {
