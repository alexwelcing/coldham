--- conflicted
+++ resolved
@@ -1,14 +1,7 @@
 import React, { useEffect, useState } from 'react';
-<<<<<<< HEAD
-import { withTheme } from '@rjsf/core';
-import { Theme as MaterialUITheme } from '@rjsf/material-ui';
-import './App.css';
-import { JSONSchema7 } from 'json-schema';
-=======
 import styled from 'styled-components';
 import { LeftPanel } from './components/LeftPanel';
 import { RightPanel } from './components/RightPanel';
->>>>>>> 7494d210
 const SERVER_IP = 'localhost';
 const ws = new WebSocket(`ws://${SERVER_IP}:8000`);
 
@@ -35,24 +28,6 @@
   entities: Entities;
 }
 
-<<<<<<< HEAD
-function update(editable: Record<string, any>) {
-  ws.send(JSON.stringify({ Data: { editable } }));
-}
-
-function Container(props: { children: JSX.Element }): JSX.Element {
-  return <div>{props.children}</div>;
-}
-
-function App() {
-  const [editableData, setEditableData] = useState<
-    Record<string, any> | undefined
-  >();
-  // eslint-disable-next-line @typescript-eslint/no-unused-vars
-  const [noneditableData, setNonEditableData] = useState<
-    Record<string, any> | undefined
-  >();
-=======
 const Container = styled.div`
   display: flex;
   flex: 1;
@@ -66,7 +41,6 @@
   const [connected, setConnected] = useState(false);
   const [sessionId, setSessionId] = useState<number>(0);
   const [frames, setFrames] = useState<Frame[]>([]);
->>>>>>> 7494d210
   const [error, setError] = useState<string | undefined>();
   useEffect(() => {
     ws.onopen = () => {
@@ -81,21 +55,12 @@
     ws.onmessage = (m) => {
       const message: Message = JSON.parse(m.data);
       if (message.Data) {
-<<<<<<< HEAD
-        if (message.Data.editable) {
-          console.log('Received  data!');
-          setEditableData(message.Data.editable);
-        }
-        if (message.Data.non_editable) {
-          setNonEditableData(message.Data.non_editable);
-=======
         if (message.Data) {
           setFrames((f) => {
             const updated = [...f, message.Data];
             localStorage.setItem(sessionId.toString(), JSON.stringify(updated));
             return updated;
           });
->>>>>>> 7494d210
         }
       }
       if (message.Init) {
@@ -164,38 +129,6 @@
   //   },
   // ];
 
-<<<<<<< HEAD
-  if (!schema || !noneditableData) {
-    return (
-      <Container>
-        <h1>Loading..</h1>
-      </Container>
-    );
-  }
-
-  return (
-    <Container>
-      <>
-        <h1>{error}</h1>
-        <Form
-          schema={schema.non_editable}
-          formData={noneditableData}
-          disabled
-        />
-        <Form
-          schema={schema.editable}
-          formData={editableData}
-          noHtml5Validate
-          liveValidate
-          onChange={({ formData, errors }) => {
-            setEditableData(formData);
-            if (!errors.length) {
-              update(formData);
-            }
-          }}
-        />
-      </>
-=======
   const entities = frames[currentFrame] ? frames[currentFrame].entities : [];
 
   return (
@@ -212,7 +145,6 @@
         sessionId={sessionId}
         setSessionId={setSessionId}
       />
->>>>>>> 7494d210
     </Container>
   );
 }
